#!/usr/bin/env groovy

// Continuous Integration script for clinicadl
// Author: mauricio.diaz@inria.fr

pipeline {
  options {
    timeout(time: 1, unit: 'HOURS')
    disableConcurrentBuilds(abortPrevious: true)
  }
  agent none
    stages {
      stage('Functional tests') {
        failFast false
        parallel {
          stage('No GPU') {
            agent {
              label 'cpu'
            }
            environment {
              CONDA_HOME = "$HOME/miniconda"
              CONDA_ENV = "$WORKSPACE/env"
              TMP_DIR = "/mnt/data/ci/tmp"
              INPUT_DATA_DIR = "mnt/data_ci"
            }
            stages {
              stage('Build Env') {
                steps {
                  echo 'Installing clinicadl sources in Linux...'
                  echo "My branch name is ${BRANCH_NAME}"
                  sh "echo 'My branch name is ${BRANCH_NAME}'"
                  sh 'printenv'
                  sh "echo 'Agent name: ${NODE_NAME}'"
                  sh '''
                    set +x
                    source "${CONDA_HOME}/etc/profile.d/conda.sh"
                    make env.conda
                    conda activate "${CONDA_ENV}"
                    conda info
                    echo "Install clinicadl using poetry..."
                    cd $WORKSPACE
                    make env
                    # Show clinicadl help message
                    echo "Display clinicadl help message"
                    clinicadl --help
                    conda deactivate
                    '''
                }
              }
              stage('CLI tests Linux') {
                steps {
                  catchError(buildResult: 'FAILURE', stageResult: 'UNSTABLE'){
                    echo 'Testing pipeline instantiation...'
                      sh 'echo "Agent name: ${NODE_NAME}"'
                      sh '''
                      set +x
                      echo $WORKSPACE
                      source "${CONDA_HOME}/etc/profile.d/conda.sh"
                      conda activate "${CONDA_ENV}"
                      conda list
                      cd $WORKSPACE/tests
                      poetry run pytest \
                        --junitxml=./test-reports/test_cli_report.xml \
                        --verbose \
                        --disable-warnings \
                        --basetemp=$TMP_DIR \
                        --input_data_directory=$INPUT_DATA_DIR \
                        test_cli.py
                      conda deactivate
                      '''
                  }
                }
              }
              stage('tsvtools tests Linux') {
                steps {
                  catchError(buildResult: 'FAILURE', stageResult: 'UNSTABLE'){
                    echo 'Testing tsvtool tasks...'
                      sh "echo 'Agent name: ${NODE_NAME}'"
                      sh '''
                      source "${CONDA_HOME}/etc/profile.d/conda.sh"
                      conda activate "${CONDA_ENV}"
                      cd $WORKSPACE/tests
                      poetry run pytest \
                        --junitxml=./test-reports/test_tsvtool_report.xml \
                        --verbose \
                        --disable-warnings \
<<<<<<< HEAD
                        --basetemp=$TMP_DIR \
                        --input_data_directory=$INPUT_DATA_DIR \
                        test_tsvtools.py
                      conda deactivate
                      '''
                  }
=======
                        test_tsvtool.py
                      conda deactivate
                      '''
                  }
                  
>>>>>>> cec5a9bf
                }
                post {
                  always {
                    junit 'tests/test-reports/test_tsvtool_report.xml'
                  }
                }
              }
              stage('Quality check tests Linux') {
                steps {
                  catchError(buildResult: 'FAILURE', stageResult: 'UNSTABLE'){
                    echo 'Testing quality check tasks...'
                      sh "echo 'Agent name: ${NODE_NAME}'"
                      sh '''
                      source "${CONDA_HOME}/etc/profile.d/conda.sh"
                      conda activate "${CONDA_ENV}"
                      cd $WORKSPACE/tests
                      poetry run pytest \
                        --junitxml=./test-reports/test_quality_check_report.xml \
                        --verbose \
                        --disable-warnings \
                        --basetemp=$TMP_DIR \
                        --input_data_directory=$INPUT_DATA_DIR \
                        test_qc.py
                      conda deactivate
                      '''
                  }
                }
                post {
                  always {
                    junit 'tests/test-reports/test_quality_check_report.xml'
                  }
                }
              }
              stage('Generate tests Linux') {
                steps {
                  catchError(buildResult: 'FAILURE', stageResult: 'UNSTABLE'){
                    echo 'Testing generate task...'
                      sh "echo 'Agent name: ${NODE_NAME}'"
                      sh '''
                        source "${CONDA_HOME}/etc/profile.d/conda.sh"
                        conda activate "${CONDA_ENV}"
                        cd $WORKSPACE/tests
                        poetry run pytest \
                          --junitxml=./test-reports/test_generate_report.xml \
                          --verbose \
                          --disable-warnings \
                          --basetemp=$TMP_DIR \
                          --input_data_directory=$INPUT_DATA_DIR \
                          test_generate.py
                        conda deactivate
                        '''
                  }
                }
                post {
                  always {
                    junit 'tests/test-reports/test_generate_report.xml'
                  }
                }
              }
              stage('Prepare data tests Linux') {
                steps {
<<<<<<< HEAD
                  catchError(buildResult: 'FAILURE', stageResult: 'UNSTABLE'){
                    echo 'Testing extract task...'
                      sh "echo 'Agent name: ${NODE_NAME}'"
                      sh '''
                        source "${CONDA_HOME}/etc/profile.d/conda.sh"
                        conda activate "${CONDA_ENV}"
                        cd $WORKSPACE/tests
                        poetry run pytest \
                          --junitxml=./test-reports/test_extract_report.xml \
                          --verbose \
                          --disable-warnings \
                          --basetemp=$TMP_DIR \
                          --input_data_directory=$INPUT_DATA_DIR \
                          test_extract.py
                        conda deactivate
                        '''
                  }
=======
                  echo 'Testing extract task...'
                    sh "echo 'Agent name: ${NODE_NAME}'"
                    sh '''
                      source "${CONDA_HOME}/etc/profile.d/conda.sh"
                      conda activate "${CONDA_ENV}"
                      cd $WORKSPACE/tests
                      mkdir -p ./data/dataset
                      tar xf /mnt/data/data_CI/dataset/DLPrepareData.tar.gz -C ./data/dataset
                      poetry run pytest \
                        --junitxml=./test-reports/test_extract_report.xml \
                        --verbose \
                        --disable-warnings \
                        test_prepare_data.py
                      conda deactivate
                      '''
>>>>>>> cec5a9bf
                }
                post {
                  always {
                    junit 'tests/test-reports/test_extract_report.xml'
                  }
                }
              }
              stage('Predict tests Linux') {
                steps {
                  catchError(buildResult: 'FAILURE', stageResult: 'UNSTABLE'){
                    echo 'Testing predict...'
                    sh "echo 'Agent name: ${NODE_NAME}'"
                    sh '''
                      source "${CONDA_HOME}/etc/profile.d/conda.sh"
                      conda activate "${CONDA_ENV}"
                      cd $WORKSPACE/tests
                      poetry run pytest \
                          --junitxml=./test-reports/test_predict_report.xml \
                          --verbose \
                          --disable-warnings \
                          --basetemp=$TMP_DIR \
                          --input_data_directory=$INPUT_DATA_DIR \
                          test_predict.py
                      conda deactivate
                      '''
                  }
                }
                post {
                  always {
                    junit 'tests/test-reports/test_predict_report.xml'
                  }
                }
              }
            //               stage('Meta-maps analysis') {
            //                 environment {
            //                   PATH = "$HOME/miniconda3/bin:$HOME/miniconda/bin:$PATH"
            //                 }
            //                 steps {
            //                   echo 'Testing maps-analysis task...'
            //                     sh 'echo "Agent name: ${NODE_NAME}"'
            //                     sh '''#!/usr/bin/env bash
            //                       set +x
            //                       eval "$(conda shell.bash hook)"
            //                       conda activate "${WORKSPACE}/env"
            //                       cd $WORKSPACE/tests
            //                       mkdir -p ./data/dataset
            //                       tar xf /mnt/data/data_CI/dataset/OasisCaps2.tar.gz -C ./data/dataset
            //                       pytest \
            //                         --junitxml=./test-reports/test_meta-analysis_report.xml \
            //                         --verbose \
            //                         --disable-warnings \
            //                         test_meta_maps.py
            //                       conda deactivate
            //                       '''
            //                 }
            //                 post {
            //                   always {
            //                     junit 'tests/test-reports/test_meta-analysis_report.xml'
            //                     sh 'rm -rf $WORKSPACE/tests/data/dataset'
            //                   }
            //                 }
            //              }
            }
            post {
              // Clean after build
              cleanup {
                cleanWs(deleteDirs: true,
                  notFailBuild: true,
                  patterns: [[pattern: 'env', type: 'INCLUDE']])
              }
            }
          }
          stage('GPU') {
            agent {
              label 'gpu'
            }
            environment {
              CONDA_HOME = "$HOME/miniconda3"
              CONDA_ENV = "$WORKSPACE/env"
              TMP_DIR = "/mnt/data/ci/tmp"
              INPUT_DATA_DIR = "mnt/data_ci"
            }
            stages {
              stage('Build Env') {
                steps {
                  catchError(buildResult: 'FAILURE', stageResult: 'UNSTABLE'){
                    echo 'Installing clinicadl sources in Linux...'
                    echo "My branch name is ${BRANCH_NAME}"
                    sh "echo 'My branch name is ${BRANCH_NAME}'"
                    sh 'printenv'
                    sh "echo 'Agent name: ${NODE_NAME}'"
                    sh '''#!/usr/bin/env bash
                      source "${CONDA_HOME}/etc/profile.d/conda.sh"
                      make env.conda
                      conda activate "${CONDA_ENV}"
                      conda info
                      echo "Install clinicadl using poetry..."
                      cd $WORKSPACE
                      make env
                      # Show clinicadl help message
                      echo "Display clinicadl help message"
                      clinicadl --help
                      conda deactivate
                      '''
                  }
                }
              }
              stage('Train tests Linux') {
                steps {
                  catchError(buildResult: 'FAILURE', stageResult: 'UNSTABLE'){
                    echo 'Testing train task...'
                    sh "echo 'Agent name: ${NODE_NAME}'"
                    sh '''#!/usr/bin/env bash
                      source "${CONDA_HOME}/etc/profile.d/conda.sh"
                      conda activate "${CONDA_ENV}"
                      clinicadl --help
                      cd $WORKSPACE/tests
                      poetry run pytest \
                          --junitxml=./test-reports/test_train_report.xml \
                          --verbose \
                          --disable-warnings \
                          --basetemp=$TMP_DIR \
                          --input_data_directory=$INPUT_DATA_DIR \
                          -k "test_train"
                      conda deactivate
                      '''
                  }
                }
                post {
                  always {
                    junit 'tests/test-reports/test_train_report.xml'
                  }
                }
              }
              stage('Transfer learning tests Linux') {
                steps {
                  catchError(buildResult: 'FAILURE', stageResult: 'UNSTABLE'){
                    echo 'Testing transfer learning...'
                    sh "echo 'Agent name: ${NODE_NAME}'"
                    sh '''#!/usr/bin/env bash
                      source "${CONDA_HOME}/etc/profile.d/conda.sh"
                      conda activate "${CONDA_ENV}"
                      clinicadl --help
                      cd $WORKSPACE/tests
                      poetry run pytest \
                          --junitxml=./test-reports/test_transfer_learning_report.xml \
                          --verbose \
                          --disable-warnings \
                          --basetemp=$TMP_DIR \
                          --input_data_directory=$INPUT_DATA_DIR \
                          test_transfer_learning.py
                      conda deactivate
                      '''
                  }
                }
                post {
                  always {
                    junit 'tests/test-reports/test_transfer_learning_report.xml'
                  }
                }
              }
              stage('Resume tests Linux') {
                steps {
                  catchError(buildResult: 'FAILURE', stageResult: 'UNSTABLE'){
                    echo 'Testing resume...'
                    sh "echo 'Agent name: ${NODE_NAME}'"
                    sh '''#!/usr/bin/env bash
                      source "${CONDA_HOME}/etc/profile.d/conda.sh"
                      conda activate "${CONDA_ENV}"
                      clinicadl --help
                      cd $WORKSPACE/tests
                      poetry run pytest \
                          --junitxml=./test-reports/test_resume_report.xml \
                          --verbose \
                          --disable-warnings \
                          --basetemp=$TMP_DIR \
                          --input_data_directory=$INPUT_DATA_DIR \
                          test_resume.py
                      rm -r data/stopped_jobs
                      conda deactivate
                      '''
                  }
                }
                post {
                  always {
                    junit 'tests/test-reports/test_resume_report.xml'
                  }
                }
              }
              stage('Interpretation tests Linux') {
                steps {
                  catchError(buildResult: 'FAILURE', stageResult: 'UNSTABLE'){
                    echo 'Testing interpret task...'
                    sh "echo 'Agent name: ${NODE_NAME}'"
                    sh '''#!/usr/bin/env bash
                      set +x
                      source "${CONDA_HOME}/etc/profile.d/conda.sh"
                      conda activate "${CONDA_ENV}"
                      clinicadl --help
                      cd $WORKSPACE/tests
                      poetry run pytest \
                          --junitxml=./test-reports/test_interpret_report.xml \
                          --verbose \
                          --disable-warnings \
                          --basetemp=$TMP_DIR \
                          --input_data_directory=$INPUT_DATA_DIR \
                          test_interpret.py
                      conda deactivate
                      '''
                  }
                }
                post {
                  always {
                    junit 'tests/test-reports/test_interpret_report.xml'
                  }
                }
              }
              stage('Random search tests Linux') {
                steps {
                  catchError(buildResult: 'FAILURE', stageResult: 'UNSTABLE'){
                    echo 'Testing random search...'
                    sh "echo 'Agent name: ${NODE_NAME}'"
                    sh '''#!/usr/bin/env bash
                      set +x
                      source "${CONDA_HOME}/etc/profile.d/conda.sh"
                      conda activate "${CONDA_ENV}"
                      clinicadl --help
                      cd $WORKSPACE/tests
                      poetry run pytest \
                          --junitxml=./test-reports/test_random_search_report.xml \
                          --verbose \
                          --disable-warnings \
                          --basetemp=$TMP_DIR \
                          --input_data_directory=$INPUT_DATA_DIR \
                          test_random_search.py
                      conda deactivate
                      '''
                  }
                }
                post {
                  always {
                    junit 'tests/test-reports/test_random_search_report.xml'
                  }
                }
              }
            }
            post {
              // Clean after build
              cleanup {
                cleanWs(deleteDirs: true,
                  notFailBuild: true,
                  patterns: [[pattern: 'env', type: 'INCLUDE']])
              }
            }
          }
        }
      }
      stage('Deploy') {
        when { buildingTag() }
        agent {
          label 'cpu'
        }
        environment {
          PATH = "$HOME/miniconda3/bin:$HOME/miniconda/bin:$PATH"
        }
        steps {
          echo 'Create ClinicaDL package and upload to Pypi...'
          sh "echo 'Agent name: ${NODE_NAME}'"
          withCredentials(
            [
              usernamePassword(
                credentialsId: 'jenkins-pass-for-pypi-aramis',
                usernameVariable: 'USERNAME',
                passwordVariable: 'PASSWORD'
              )
            ]
          ) {
            sh '''
              eval "$(conda shell.bash hook)"
              conda create -p "${WORKSPACE}/env" python=3.8 poetry
              conda activate "${WORKSPACE}/env"
              poetry publish --build -u "${USERNAME}" -p "${PASSWORD}"
            '''
          }
        }
        post {
          success {
            mattermostSend(
              color: '#00B300',
              message: "ClinicaDL package version ${env.TAG_NAME} has been published!!!:  ${env.JOB_NAME} #${env.BUILD_NUMBER} (<${env.BUILD_URL}|Link to build>)"
            )
          }
        }
      }
    }
// post {
//   failure {
//     mail to: 'clinicadl-ci@inria.fr',
//       subject: "Failed Pipeline: ${currentBuild.fullDisplayName}",
//       body: "Something is wrong with ${env.BUILD_URL}"
//     mattermostSend(
//       color: "#FF0000",
//       message: "ClinicaDL Build FAILED:  ${env.JOB_NAME} #${env.BUILD_NUMBER} (<${env.BUILD_URL}|Link to build>)"
//     )
//   }
// }
}<|MERGE_RESOLUTION|>--- conflicted
+++ resolved
@@ -84,20 +84,12 @@
                         --junitxml=./test-reports/test_tsvtool_report.xml \
                         --verbose \
                         --disable-warnings \
-<<<<<<< HEAD
                         --basetemp=$TMP_DIR \
                         --input_data_directory=$INPUT_DATA_DIR \
                         test_tsvtools.py
                       conda deactivate
                       '''
                   }
-=======
-                        test_tsvtool.py
-                      conda deactivate
-                      '''
-                  }
-                  
->>>>>>> cec5a9bf
                 }
                 post {
                   always {
@@ -159,7 +151,6 @@
               }
               stage('Prepare data tests Linux') {
                 steps {
-<<<<<<< HEAD
                   catchError(buildResult: 'FAILURE', stageResult: 'UNSTABLE'){
                     echo 'Testing extract task...'
                       sh "echo 'Agent name: ${NODE_NAME}'"
@@ -177,23 +168,6 @@
                         conda deactivate
                         '''
                   }
-=======
-                  echo 'Testing extract task...'
-                    sh "echo 'Agent name: ${NODE_NAME}'"
-                    sh '''
-                      source "${CONDA_HOME}/etc/profile.d/conda.sh"
-                      conda activate "${CONDA_ENV}"
-                      cd $WORKSPACE/tests
-                      mkdir -p ./data/dataset
-                      tar xf /mnt/data/data_CI/dataset/DLPrepareData.tar.gz -C ./data/dataset
-                      poetry run pytest \
-                        --junitxml=./test-reports/test_extract_report.xml \
-                        --verbose \
-                        --disable-warnings \
-                        test_prepare_data.py
-                      conda deactivate
-                      '''
->>>>>>> cec5a9bf
                 }
                 post {
                   always {
