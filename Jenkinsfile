#!/usr/bin/env groovy

// Continuous Integration script for clinicadl
// Author: mauricio.diaz@inria.fr

pipeline {
  options {
    timeout(time: 1, unit: 'HOURS')
    disableConcurrentBuilds(abortPrevious: true)
  }
  agent none
    stages {
      stage('Functional tests') {
        failFast false
        parallel {
          stage('No GPU') {
            agent {
              label 'cpu'
            }
            environment {
              CONDA_HOME = "$HOME/miniconda"
              CONDA_ENV = "$WORKSPACE/env"
            }
            stages {
              stage('Build Env') {
                steps {
                  echo 'Installing clinicadl sources in Linux...'
                  echo 'My branch name is ${BRANCH_NAME}'
                  sh 'echo "My branch name is ${BRANCH_NAME}"'
                  sh 'printenv'
                  sh 'echo "Agent name: ${NODE_NAME}"'
                  sh '''
                    set +x
                    source "${CONDA_HOME}/etc/profile.d/conda.sh"
                    make env.conda
                    conda activate "${CONDA_ENV}"
                    conda info
                    echo "Install clinicadl using poetry..."
                    cd $WORKSPACE
                    make env
                    # Show clinicadl help message
                    echo "Display clinicadl help message"
                    clinicadl --help
                    conda deactivate
                    '''
                }
              }
              stage('CLI tests Linux') {
                steps {
                  echo 'Testing pipeline instantiation...'
                    sh 'echo "Agent name: ${NODE_NAME}"'
                    sh '''
                    set +x
                    echo $WORKSPACE
                    source "${CONDA_HOME}/etc/profile.d/conda.sh"
                    conda activate "${CONDA_ENV}"
                    conda list
                    cd $WORKSPACE/tests
                    poetry run pytest \
                      --junitxml=./test-reports/test_cli_report.xml \
                      --verbose \
                      --disable-warnings \
                      test_cli.py
                    conda deactivate
                    '''
                }
              }
              stage('TSVTOOL tests Linux') {
                steps {
                  echo 'Testing tsvtool tasks...'
                    sh 'echo "Agent name: ${NODE_NAME}"'
                    sh '''
                    source "${CONDA_HOME}/etc/profile.d/conda.sh"
                    conda activate "${CONDA_ENV}"
                    cd $WORKSPACE/tests
                    poetry run pytest \
                      --junitxml=./test-reports/test_tsvtool_report.xml \
                      --verbose \
                      --disable-warnings \
                      test_tsvtool.py
                    conda deactivate
                    '''
                }
                post {
                  always {
                    junit 'tests/test-reports/test_tsvtool_report.xml'
                  }
                }
              }
              stage('Quality check tests Linux') {
                steps {
                  echo 'Testing quality check tasks...'
                    sh 'echo "Agent name: ${NODE_NAME}"'
                    sh '''
                    source "${CONDA_HOME}/etc/profile.d/conda.sh"
<<<<<<< HEAD
                    conda activate "${WORKSPACE}/env"
=======
                    conda activate "${CONDA_ENV}"
>>>>>>> 6fbc1fa3
                    cd $WORKSPACE/tests
                    mkdir -p ./data/dataset
                    tar xf /mnt/data/data_CI/dataset/OasisCaps2.tar.gz -C ./data/dataset
                    tar xf /mnt/data/data_CI/dataset/OasisCaps_t1-volume.tar.gz -C ./data/dataset
                    poetry run pytest \
                      --junitxml=./test-reports/test_quality_check_report.xml \
                      --verbose \
                      --disable-warnings \
                      test_qc.py
                    conda deactivate
                    '''
                }
                post {
                  always {
                    junit 'tests/test-reports/test_quality_check_report.xml'
                  }
                }
              }
              stage('Generate tests Linux') {
                steps {
                  echo 'Testing generate task...'
                    sh 'echo "Agent name: ${NODE_NAME}"'
                    sh '''
                      source "${CONDA_HOME}/etc/profile.d/conda.sh"
                      conda activate "${CONDA_ENV}"
                      cd $WORKSPACE/tests
                      mkdir -p ./data/dataset
                      tar xf /mnt/data/data_CI/dataset/OasisCaps2.tar.gz -C ./data/dataset
                      poetry run pytest \
                        --junitxml=./test-reports/test_generate_report.xml \
                        --verbose \
                        --disable-warnings \
                        test_generate.py
                      conda deactivate
                      '''
                }
                post {
                  always {
                    junit 'tests/test-reports/test_generate_report.xml'
                    sh 'rm -rf $WORKSPACE/tests/data/dataset'
                  }
                }
              }
              stage('Extract tests Linux') {
                steps {
                  echo 'Testing extract task...'
                    sh 'echo "Agent name: ${NODE_NAME}"'
                    sh '''
                      source "${CONDA_HOME}/etc/profile.d/conda.sh"
                      conda activate "${CONDA_ENV}"
                      cd $WORKSPACE/tests
                      mkdir -p ./data/dataset
                      tar xf /mnt/data/data_CI/dataset/DLPrepareData.tar.gz -C ./data/dataset
                      poetry run pytest \
                        --junitxml=./test-reports/test_extract_report.xml \
                        --verbose \
                        --disable-warnings \
                        test_extract.py
                      conda deactivate
                      '''
                }
                post {
                  always {
                    junit 'tests/test-reports/test_extract_report.xml'
                    sh 'rm -rf $WORKSPACE/tests/data/dataset'
                  }
                }
              }
              stage('Predict tests Linux') {
                steps {
                  echo 'Testing predict...'
                  sh 'echo "Agent name: ${NODE_NAME}"'
                  sh '''
                     source "${CONDA_HOME}/etc/profile.d/conda.sh"
                     conda activate "${CONDA_ENV}"
                     cd $WORKSPACE/tests
                     mkdir -p ./data/dataset
                     tar xf /mnt/data/data_CI/dataset/RandomCaps.tar.gz -C ./data/dataset
                     tar xf /mnt/data/data_CI/dataset/OasisCaps2.tar.gz -C ./data/dataset
                     ln -s /mnt/data/data_CI/models/models_new data/models
                     poetry run pytest \
                        --junitxml=./test-reports/test_predict_report.xml \
                        --verbose \
                        --disable-warnings \
                        test_predict.py
                     conda deactivate
                     '''
                }
                post {
                  always {
                    junit 'tests/test-reports/test_predict_report.xml'
                    sh 'rm -rf $WORKSPACE/tests/data/dataset'
                  }
                }
              }
            //               stage('Meta-maps analysis') {
            //                 environment {
            //                   PATH = "$HOME/miniconda3/bin:$HOME/miniconda/bin:$PATH"
            //                 }
            //                 steps {
            //                   echo 'Testing maps-analysis task...'
            //                     sh 'echo "Agent name: ${NODE_NAME}"'
            //                     sh '''#!/usr/bin/env bash
            //                       set +x
            //                       eval "$(conda shell.bash hook)"
            //                       conda activate "${WORKSPACE}/env"
            //                       cd $WORKSPACE/tests
            //                       mkdir -p ./data/dataset
            //                       tar xf /mnt/data/data_CI/dataset/OasisCaps2.tar.gz -C ./data/dataset
            //                       pytest \
            //                         --junitxml=./test-reports/test_meta-analysis_report.xml \
            //                         --verbose \
            //                         --disable-warnings \
            //                         test_meta_maps.py
            //                       conda deactivate
            //                       '''
            //                 }
            //                 post {
            //                   always {
            //                     junit 'tests/test-reports/test_meta-analysis_report.xml'
            //                     sh 'rm -rf $WORKSPACE/tests/data/dataset'
            //                   }
            //                 }
            //              }
            }
            post {
            // Clean after build
              cleanup {
                cleanWs(deleteDirs: true,
                  notFailBuild: true,
                  patterns: [[pattern: 'env', type: 'INCLUDE']])
              }
            }
          }
          stage('GPU') {
            agent {
              label 'gpu'
            }
            environment {
              CONDA_HOME = "$HOME/miniconda3"
              CONDA_ENV = "$WORKSPACE/env"
            }
            stages {
              stage('Build Env') {
                steps {
                  echo 'Installing clinicadl sources in Linux...'
                  echo 'My branch name is ${BRANCH_NAME}'
                  sh 'echo "My branch name is ${BRANCH_NAME}"'
                  sh 'printenv'
                  sh 'echo "Agent name: ${NODE_NAME}"'
                  sh '''#!/usr/bin/env bash
                    source "${CONDA_HOME}/etc/profile.d/conda.sh"
                    make env.conda
                    conda activate "${CONDA_ENV}"
                    conda info
                    echo "Install clinicadl using poetry..."
                    cd $WORKSPACE
                    make env
                    # Show clinicadl help message
                    echo "Display clinicadl help message"
                    clinicadl --help
                    conda deactivate
                    '''
                }
              }
              stage('Train tests Linux') {
                steps {
                  echo 'Testing train task...'
                  sh 'echo "Agent name: ${NODE_NAME}"'
                  sh '''#!/usr/bin/env bash
                     source "${CONDA_HOME}/etc/profile.d/conda.sh"
                     conda activate "${CONDA_ENV}"
                     clinicadl --help
                     cd $WORKSPACE/tests
                     mkdir -p ./data/dataset
                     tar xf /mnt/data/data_CI/dataset/RandomCaps.tar.gz -C ./data/dataset
                     cp -r /mnt/data/data_CI/labels_list ./data/
                     cp -r /mnt/data/data_CI/reproducibility ./data/
                     poetry run pytest \
                        --junitxml=./test-reports/test_train_report.xml \
                        --verbose \
                        --disable-warnings \
                        -k "test_train"
                     conda deactivate
                     '''
                }
                post {
                  always {
                    junit 'tests/test-reports/test_train_report.xml'
                    sh 'rm -rf $WORKSPACE/tests/data/dataset'
                    sh 'rm -rf $WORKSPACE/tests/data/labels_list'
                  }
                }
              }
              stage('Transfer learning tests Linux') {
                steps {
                  echo 'Testing transfer learning...'
                  sh 'echo "Agent name: ${NODE_NAME}"'
                  sh '''#!/usr/bin/env bash
                     source "${CONDA_HOME}/etc/profile.d/conda.sh"
                     conda activate "${CONDA_ENV}"
                     clinicadl --help
                     cd $WORKSPACE/tests
                     mkdir -p ./data/dataset
                     tar xf /mnt/data/data_CI/dataset/RandomCaps.tar.gz -C ./data/dataset
                     cp -r /mnt/data/data_CI/labels_list ./data/
                     poetry run pytest \
                        --junitxml=./test-reports/test_transfer_learning_report.xml \
                        --verbose \
                        --disable-warnings \
                        test_transfer_learning.py
                     conda deactivate
                     '''
                }
                post {
                  always {
                    junit 'tests/test-reports/test_transfer_learning_report.xml'
                    sh 'rm -rf $WORKSPACE/tests/data/dataset'
                    sh 'rm -rf $WORKSPACE/tests/data/labels_list'
                  }
                }
              }
              stage('Resume tests Linux') {
                steps {
                  echo 'Testing resume...'
                  sh 'echo "Agent name: ${NODE_NAME}"'
                  sh '''#!/usr/bin/env bash
                     source "${CONDA_HOME}/etc/profile.d/conda.sh"
<<<<<<< HEAD
                     conda activate "${WORKSPACE}/env"
=======
                     conda activate "${CONDA_ENV}"
>>>>>>> 6fbc1fa3
                     clinicadl --help
                     cd $WORKSPACE/tests
                     mkdir -p ./data/dataset
                     tar xf /mnt/data/data_CI/dataset/RandomCaps.tar.gz -C ./data/dataset
                     tar xf /mnt/data/data_CI/models/stopped_jobs.tar.gz -C ./data
                     cp -r /mnt/data/data_CI/labels_list ./data/
                     poetry run pytest \
                        --junitxml=./test-reports/test_resume_report.xml \
                        --verbose \
                        --disable-warnings \
                        test_resume.py
                     rm -r data/stopped_jobs
                     conda deactivate
                     '''
                }
                post {
                  always {
                    junit 'tests/test-reports/test_resume_report.xml'
                    sh 'rm -rf $WORKSPACE/tests/data/dataset'
                    sh 'rm -rf $WORKSPACE/tests/data/labels_list'
                    sh 'rm -rf $WORKSPACE/tests/data/stopped_jobs'
                  }
                }
              }
              stage('Interpretation tests Linux') {
                steps {
                  echo 'Testing interpret task...'
                  sh 'echo "Agent name: ${NODE_NAME}"'
                  sh '''#!/usr/bin/env bash
                     set +x
                     source "${CONDA_HOME}/etc/profile.d/conda.sh"
                     conda activate "${CONDA_ENV}"
                     clinicadl --help
                     cd $WORKSPACE/tests
                     mkdir -p ./data/dataset
                     tar xf /mnt/data/data_CI/dataset/RandomCaps.tar.gz -C ./data/dataset
                     cp -r /mnt/data/data_CI/labels_list ./data/
                     poetry run pytest \
                        --junitxml=./test-reports/test_interpret_report.xml \
                        --verbose \
                        --disable-warnings \
                        test_interpret.py
                     conda deactivate
                     '''
                }
                post {
                  always {
                    junit 'tests/test-reports/test_interpret_report.xml'
                    sh 'rm -rf $WORKSPACE/tests/data/dataset'
                    sh 'rm -rf $WORKSPACE/tests/data/labels_list'
                  }
                }
              }
              stage('Random search tests Linux') {
                steps {
                  echo 'Testing random search...'
                  sh 'echo "Agent name: ${NODE_NAME}"'
                  sh '''#!/usr/bin/env bash
                     set +x
                     source "${CONDA_HOME}/etc/profile.d/conda.sh"
                     conda activate "${CONDA_ENV}"
                     clinicadl --help
                     cd $WORKSPACE/tests
                     mkdir -p ./data/dataset
                     tar xf /mnt/data/data_CI/dataset/RandomCaps.tar.gz -C ./data/dataset
                     cp -r /mnt/data/data_CI/labels_list ./data/
                     poetry run pytest \
                        --junitxml=./test-reports/test_random_search_report.xml \
                        --verbose \
                        --disable-warnings \
                        test_random_search.py
                     conda deactivate
                     '''
                }
                post {
                  always {
                    junit 'tests/test-reports/test_random_search_report.xml'
                    sh 'rm -rf $WORKSPACE/tests/data/dataset'
                    sh 'rm -rf $WORKSPACE/tests/data/labels_list'
                  }
                }
              }
            }
            post {
            // Clean after build
              cleanup {
                cleanWs(deleteDirs: true,
                  notFailBuild: true,
                  patterns: [[pattern: 'env', type: 'INCLUDE']])
              }
            }
          }
        }
      }
      stage('Deploy') {
        when { buildingTag() }
        agent {
          label 'cpu'
          }
        environment {
          PATH = "$HOME/miniconda3/bin:$HOME/miniconda/bin:$PATH"
        }
        steps {
          echo 'Create ClinicaDL package and upload to Pypi...'
          sh 'echo "Agent name: ${NODE_NAME}"'
          withCredentials(
            [
              usernamePassword(
                credentialsId: 'jenkins-pass-for-pypi-aramis',
                usernameVariable: 'USERNAME',
                passwordVariable: 'PASSWORD'
              )
            ]
          ) {
            sh '''
              eval "$(conda shell.bash hook)"
              conda create -p "${WORKSPACE}/env" python=3.8 poetry
              conda activate "${WORKSPACE}/env"
              poetry publish --build -u "${USERNAME}" -p "${PASSWORD}"
            '''
          }
        }
        post {
          success {
            mattermostSend(
              color: '#00B300',
              message: "ClinicaDL package version ${env.TAG_NAME} has been published!!!:  ${env.JOB_NAME} #${env.BUILD_NUMBER} (<${env.BUILD_URL}|Link to build>)"
            )
          }
        }
      }
    }
// post {
//   failure {
//     mail to: 'clinicadl-ci@inria.fr',
//       subject: "Failed Pipeline: ${currentBuild.fullDisplayName}",
//       body: "Something is wrong with ${env.BUILD_URL}"
//     mattermostSend(
//       color: "#FF0000",
//       message: "ClinicaDL Build FAILED:  ${env.JOB_NAME} #${env.BUILD_NUMBER} (<${env.BUILD_URL}|Link to build>)"
//     )
//   }
// }
}<|MERGE_RESOLUTION|>--- conflicted
+++ resolved
@@ -93,11 +93,7 @@
                     sh 'echo "Agent name: ${NODE_NAME}"'
                     sh '''
                     source "${CONDA_HOME}/etc/profile.d/conda.sh"
-<<<<<<< HEAD
-                    conda activate "${WORKSPACE}/env"
-=======
                     conda activate "${CONDA_ENV}"
->>>>>>> 6fbc1fa3
                     cd $WORKSPACE/tests
                     mkdir -p ./data/dataset
                     tar xf /mnt/data/data_CI/dataset/OasisCaps2.tar.gz -C ./data/dataset
@@ -326,11 +322,7 @@
                   sh 'echo "Agent name: ${NODE_NAME}"'
                   sh '''#!/usr/bin/env bash
                      source "${CONDA_HOME}/etc/profile.d/conda.sh"
-<<<<<<< HEAD
-                     conda activate "${WORKSPACE}/env"
-=======
-                     conda activate "${CONDA_ENV}"
->>>>>>> 6fbc1fa3
+                     conda activate "${CONDA_ENV}"
                      clinicadl --help
                      cd $WORKSPACE/tests
                      mkdir -p ./data/dataset
