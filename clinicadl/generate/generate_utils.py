--- conflicted
+++ resolved
@@ -33,23 +33,6 @@
 )
 
 
-<<<<<<< HEAD
-def find_file_type(config: CapsDatasetConfig) -> FileType:
-    if isinstance(config.preprocessing, T1PreprocessingConfig):
-        file_type = linear_nii(config.preprocessing)
-    elif isinstance(config.preprocessing, PETPreprocessingConfig):
-        # TODO: Check but I think it is already checked before
-        # if (
-        #     config.preprocessing.tracer is None
-        #     or config.preprocessing.suvr_reference_region is None
-        # ):
-        #     raise ClinicaDLArgumentError(
-        #         "`tracer` and `suvr_reference_region` must be defined "
-        #         "when using `pet-linear` preprocessing."
-        #     )
-
-        file_type = pet_linear_nii(config.preprocessing)
-=======
 def find_file_type(config: CapsDatasetConfig) -> Dict[str, str]:
     if isinstance(config.preprocessing, T1PreprocessingConfig):
         file_type = linear_nii(
@@ -69,7 +52,6 @@
             config.preprocessing.suvr_reference_region,
             config.extraction.use_uncropped_image,
         )
->>>>>>> 56256129
     else:
         raise NotImplementedError(
             f"Generation of synthetic data is not implemented for preprocessing {config.preprocessing.preprocessing.value}"
