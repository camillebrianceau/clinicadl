--- conflicted
+++ resolved
@@ -69,25 +69,13 @@
     session_list = [session for _, session in subject_df.index.values]
     session_list.sort()
     return session_list[0]
-<<<<<<< HEAD
-    # if first_session < 10:
-    #    return "ses-M0" + str(first_session)
-    # else:
-    #    return "ses-M" + str(first_session)
-=======
->>>>>>> cec5a9bf
 
 
 def next_session(subject_df, session_orig):
     session_list = [session for _, session in subject_df.index.values]
     session_list.sort()
-<<<<<<< HEAD
 
     index = session_list.index(session_orig)
-=======
-    index = session_list.index(session_orig)
-
->>>>>>> cec5a9bf
     if index < len(session_list) - 1:
         return session_list[index + 1]
     else:
